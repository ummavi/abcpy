--- conflicted
+++ resolved
@@ -22,18 +22,9 @@
 
 test: unittest unittest_mpi exampletest exampletest_mpi doctest
 
-<<<<<<< HEAD
-unittest_mpi:
-	mpirun -np 2 python3 -m unittest discover -s tests -v -p "backend_tests_mpi.py" || (echo "Error in unit tests."; exit 1)
-
-
-$(MAKEDIRS):
-	make -C $@
-=======
 unittest:
 	echo "Running standard unit tests.."
 	python3 -m unittest discover -s tests -v -p "*_tests.py" || (echo "Error in standard unit tests."; exit 1)
->>>>>>> e230b5b9
 
 unittest_mpi:
 	echo "Running MPI backend unit tests.."
